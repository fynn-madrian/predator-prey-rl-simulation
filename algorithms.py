--- conflicted
+++ resolved
@@ -42,11 +42,7 @@
 
 
 class AgentNet(models.Model):
-<<<<<<< HEAD
     def __init__(self, total_steps=10_000_000, log_dir=None):
-=======
-    def __init__(self, total_steps=5_000_000, log_dir="logs"):
->>>>>>> 4e438be5
         super(AgentNet, self).__init__()
 
         # flat feature encoder
