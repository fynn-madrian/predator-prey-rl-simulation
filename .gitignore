--- conflicted
+++ resolved
@@ -168,10 +168,5 @@
 visualize_run.py
 .DS_Store
 evaluation_logs/*
-<<<<<<< HEAD
-
 *.h5
-=======
-*.h5
-*.jsonl
->>>>>>> cbf54c06
+*.jsonl